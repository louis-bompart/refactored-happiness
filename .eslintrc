{
  "parser": "@typescript-eslint/parser",
  "plugins": ["@typescript-eslint"],
  "extends": [
    "plugin:@typescript-eslint/recommended",
    "prettier",
    "prettier/@typescript-eslint"
  ],
  "rules": {
<<<<<<< HEAD
    "eol-last": "error",
    "linebreak-style": ["error", "unix"],
    "prefer-const": "error",
    "no-var": "error"
=======
    "@typescript-eslint/explicit-function-return-type": [
      "error",
      { "allowExpressions": true }
    ],
    "eol-last": "error",
    "linebreak-style": ["error", "unix"],
    "prefer-const": "error",
    "no-var": "error",
    "multiline-comment-style": ["error", "starred-block"],
    "spaced-comment": ["error", "always", { "exceptions": ["-", "+"] }],
    "capitalized-comments": "error",
    "semi": "error",
    "quotes": "error",
    "no-trailing-spaces": "error",
    "no-multiple-empty-lines": "error"
>>>>>>> a0c9879e
  }
}<|MERGE_RESOLUTION|>--- conflicted
+++ resolved
@@ -7,12 +7,6 @@
     "prettier/@typescript-eslint"
   ],
   "rules": {
-<<<<<<< HEAD
-    "eol-last": "error",
-    "linebreak-style": ["error", "unix"],
-    "prefer-const": "error",
-    "no-var": "error"
-=======
     "@typescript-eslint/explicit-function-return-type": [
       "error",
       { "allowExpressions": true }
@@ -28,6 +22,5 @@
     "quotes": "error",
     "no-trailing-spaces": "error",
     "no-multiple-empty-lines": "error"
->>>>>>> a0c9879e
   }
 }