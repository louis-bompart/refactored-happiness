--- conflicted
+++ resolved
@@ -8,16 +8,12 @@
     "node": ">=10.x"
   },
   "scripts": {
-<<<<<<< HEAD
-    "test": "echo \"Error: no test specified\" && exit 1",
-=======
     "test": "nyc mocha",
     "build": "rimraf dist && tsc",
     "start": "node ./dist/index.js",
     "lint": "prettier --check \"{{test,src}/**/*.ts,*.js}\" && eslint \"{{test,src}/**/*.ts,*.js}\"",
     "lint-fix": "prettier --write \"{{test,src}/**/*.ts,*.js}\" && eslint --fix \"{{test,src}/**/*.ts,*.js}\"",
     "coverage": "nyc report --reporter=text-lcov | coveralls",
->>>>>>> a0c9879e
     "semantic-release": "semantic-release"
   },
   "repository": {
@@ -35,28 +31,15 @@
     "request": "^2.88.0"
   },
   "devDependencies": {
-<<<<<<< HEAD
-    "@types/discord-rpc": "^3.0.1",
-    "@types/inquirer": "^6.0.3",
-=======
     "@types/chai": "^4.1.7",
     "@types/discord-rpc": "^3.0.1",
     "@types/inquirer": "^6.0.3",
     "@types/mocha": "^5.2.7",
->>>>>>> a0c9879e
     "@types/node": "^12.0.10",
     "@types/request": "^2.48.1",
     "@typescript-eslint/eslint-plugin": "^1.11.0",
     "@typescript-eslint/parser": "^1.11.0",
     "bungie-api-ts": "^2.0.0",
-<<<<<<< HEAD
-    "cz-conventional-changelog": "^2.1.0",
-    "eslint": "^6.0.1",
-    "eslint-config-prettier": "^6.0.0",
-    "inquirer": "^6.4.1",
-    "prettier": "^1.18.2",
-    "semantic-release": "^15.13.18",
-=======
     "chai": "^4.2.0",
     "coveralls": "^3.0.4",
     "cz-conventional-changelog": "^2.1.0",
@@ -72,7 +55,6 @@
     "semantic-release": "^15.13.18",
     "source-map-support": "^0.5.12",
     "ts-node": "^8.3.0",
->>>>>>> a0c9879e
     "typescript": "^3.5.2"
   },
   "config": {
